--- conflicted
+++ resolved
@@ -137,7 +137,6 @@
     else:
         log_writer = None
 
-<<<<<<< HEAD
     if args.ffcv_loader:
         from datasets.datasets import ffcv_loader
 
@@ -164,22 +163,12 @@
 
         data_loader_train = torch.utils.data.DataLoader(
             dataset_train, sampler=sampler_train,
-            batch_size=args.batch_size,
+            batch_size=config.model.batch_size,
             num_workers=args.num_workers,
             pin_memory=args.pin_mem,
             drop_last=True,
         )
 
-=======
-    data_loader_train = torch.utils.data.DataLoader(
-        dataset_train, sampler=sampler_train,
-        batch_size=config.model.batch_size,
-        num_workers=args.num_workers,
-        pin_memory=args.pin_mem,
-        drop_last=True,
-    )
-    
->>>>>>> 7458a05f
     # define the model
     model = MODELS[config.model.type](config, args)
     model.to(config.device)
@@ -187,13 +176,8 @@
     model_without_ddp = model
     print("Model = %s" % str(model_without_ddp))
 
-<<<<<<< HEAD
-    eff_batch_size = args.batch_size * args.accum_iter * misc.get_world_size()
-
-=======
     eff_batch_size = config.model.batch_size * args.accum_iter * misc.get_world_size()
-    
->>>>>>> 7458a05f
+
     if args.lr is None:  # only base_lr is specified
         args.lr = args.blr * eff_batch_size / 256
 
